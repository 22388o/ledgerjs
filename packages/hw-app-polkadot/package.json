--- conflicted
+++ resolved
@@ -1,10 +1,6 @@
 {
   "name": "@ledgerhq/hw-app-polkadot",
-<<<<<<< HEAD
-  "version": "6.0.0-typescript.0",
-=======
   "version": "6.0.0-alpha.5",
->>>>>>> a765a7c6
   "description": "Ledger Hardware Wallet Polkadot Application API",
   "keywords": [
     "Ledger",
@@ -31,13 +27,8 @@
   "types": "lib/Polkadot.d.ts",
   "license": "Apache-2.0",
   "dependencies": {
-<<<<<<< HEAD
-    "@ledgerhq/errors": "^6.0.0-typescript.0",
-    "@ledgerhq/hw-transport": "^6.0.0-typescript.0",
-=======
     "@ledgerhq/errors": "^6.0.0-alpha.5",
     "@ledgerhq/hw-transport": "^6.0.0-alpha.5",
->>>>>>> a765a7c6
     "bip32-path": "^0.4.2"
   },
   "scripts": {
