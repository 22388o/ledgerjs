//@flow

import EventEmitter from "events";

/**
 */
export type Subscription = { unsubscribe: () => void };

/**
 */
export type Device = Object;

/**
 */
export type DescriptorEvent<Descriptor> = {
  type: "add" | "remove",
  descriptor: Descriptor,
  device?: Device
};
/**
 */
export type Observer<Ev> = $ReadOnly<{
  next: (event: Ev) => mixed,
  error: (e: any) => mixed,
  complete: () => mixed
}>;

/**
 * all possible status codes.
 * @see https://github.com/LedgerHQ/blue-app-btc/blob/d8a03d10f77ca5ef8b22a5d062678eef788b824a/include/btchip_apdu_constants.h#L85-L115
 * @example
 * import { StatusCodes } from "@ledgerhq/hw-transport";
 */
export const StatusCodes = {
  PIN_REMAINING_ATTEMPTS: 0x63c0,
  INCORRECT_LENGTH: 0x6700,
  COMMAND_INCOMPATIBLE_FILE_STRUCTURE: 0x6981,
  SECURITY_STATUS_NOT_SATISFIED: 0x6982,
  CONDITIONS_OF_USE_NOT_SATISFIED: 0x6985,
  INCORRECT_DATA: 0x6a80,
  NOT_ENOUGH_MEMORY_SPACE: 0x6a84,
  REFERENCED_DATA_NOT_FOUND: 0x6a88,
  FILE_ALREADY_EXISTS: 0x6a89,
  INCORRECT_P1_P2: 0x6b00,
  INS_NOT_SUPPORTED: 0x6d00,
  CLA_NOT_SUPPORTED: 0x6e00,
  TECHNICAL_PROBLEM: 0x6f00,
  OK: 0x9000,
  MEMORY_PROBLEM: 0x9240,
  NO_EF_SELECTED: 0x9400,
  INVALID_OFFSET: 0x9402,
  FILE_NOT_FOUND: 0x9404,
  INCONSISTENT_FILE: 0x9408,
  ALGORITHM_NOT_SUPPORTED: 0x9484,
  INVALID_KCV: 0x9485,
  CODE_NOT_INITIALIZED: 0x9802,
  ACCESS_CONDITION_NOT_FULFILLED: 0x9804,
  CONTRADICTION_SECRET_CODE_STATUS: 0x9808,
  CONTRADICTION_INVALIDATION: 0x9810,
  CODE_BLOCKED: 0x9840,
  MAX_VALUE_REACHED: 0x9850,
  GP_AUTH_FAILED: 0x6300,
  LICENSING: 0x6f42,
  HALTED: 0x6faa
};

export function getAltStatusMessage(code: number): ?string {
  switch (code) {
    // improve text of most common errors
    case 0x6700:
      return "Incorrect length";
    case 0x6982:
      return "Security not satisfied (dongle locked or have invalid access rights)";
    case 0x6985:
      return "Condition of use not satisfied (denied by the user?)";
    case 0x6a80:
      return "Invalid data received";
    case 0x6b00:
      return "Invalid parameter received";
  }
  if (0x6f00 <= code && code <= 0x6fff) {
    return "Internal error, please report";
  }
}

/**
 * TransportError is used for any generic transport errors.
 * e.g. Error thrown when data received by exchanges are incorrect or if exchanged failed to communicate with the device for various reason.
 */
export function TransportError(message: string, id: string) {
  this.name = "TransportError";
  this.message = message;
  this.stack = new Error().stack;
  this.id = id;
}
//$FlowFixMe
TransportError.prototype = new Error();

/**
 * Error thrown when a device returned a non success status.
 * the error.statusCode is one of the `StatusCodes` exported by this library.
 */
export function TransportStatusError(statusCode: number) {
  this.name = "TransportStatusError";
  const statusText =
    Object.keys(StatusCodes).find(k => StatusCodes[k] === statusCode) ||
    "UNKNOWN_ERROR";
  const smsg = getAltStatusMessage(statusCode) || statusText;
  const statusCodeStr = statusCode.toString(16);
  this.message = `Ledger device: ${smsg} (0x${statusCodeStr})`;
  this.stack = new Error().stack;
  this.statusCode = statusCode;
  this.statusText = statusText;
}
//$FlowFixMe
TransportStatusError.prototype = new Error();

/**
 * Transport defines the generic interface to share between node/u2f impl
 * A **Descriptor** is a parametric type that is up to be determined for the implementation.
 * it can be for instance an ID, an file path, a URL,...
 */
export default class Transport<Descriptor> {
  debug: ?(log: string) => void = null;
  exchangeTimeout: number = 30000;

  /**
   * Statically check if a transport is supported on the user's platform/browser.
   */
  static +isSupported: () => Promise<boolean>;

  /**
   * List once all available descriptors. For a better granularity, checkout `listen()`.
   * @return a promise of descriptors
   * @example
   * TransportFoo.list().then(descriptors => ...)
   */
  static +list: () => Promise<Array<Descriptor>>;

  /**
   * Listen all device events for a given Transport. The method takes an Obverver of DescriptorEvent and returns a Subscription (according to Observable paradigm https://github.com/tc39/proposal-observable )
   * a DescriptorEvent is a `{ descriptor, type }` object. type can be `"add"` or `"remove"` and descriptor is a value you can pass to `open(descriptor)`.
   * each listen() call will first emit all potential device already connected and then will emit events can come over times,
   * for instance if you plug a USB device after listen() or a bluetooth device become discoverable.
   * @param observer is an object with a next, error and complete function (compatible with observer pattern)
   * @return a Subscription object on which you can `.unsubscribe()` to stop listening descriptors.
   * @example
const sub = TransportFoo.listen({
  next: e => {
    if (e.type==="add") {
      sub.unsubscribe();
      const transport = await TransportFoo.open(e.descriptor);
      ...
    }
  },
  error: error => {},
  complete: () => {}
})
   */
  static +listen: (
    observer: Observer<DescriptorEvent<Descriptor>>
  ) => Subscription;

  /**
   * attempt to create a Transport instance with potentially a descriptor.
   * @param descriptor: the descriptor to open the transport with.
   * @param timeout: an optional timeout
   * @return a Promise of Transport instance
   * @example
TransportFoo.open(descriptor).then(transport => ...)
   */
  static +open: (
    descriptor: Descriptor,
    timeout?: number
  ) => Promise<Transport<Descriptor>>;

  /**
   * low level api to communicate with the device
   * This method is for implementations to implement but should not be directly called.
   * Instead, the recommanded way is to use send() method
   * @param apdu the data to send
   * @return a Promise of response data
   */
  +exchange: (apdu: Buffer) => Promise<Buffer>;

  /**
   * set the "scramble key" for the next exchanges with the device.
   * Each App can have a different scramble key and they internally will set it at instanciation.
   * @param key the scramble key
   */
  +setScrambleKey: (key: string) => void;

  /**
   * close the exchange with the device.
   * @return a Promise that ends when the transport is closed.
   */
  +close: () => Promise<void>;

  _events = new EventEmitter();

  /**
   * Listen to an event on an instance of transport.
   * Transport implementation can have specific events. Here is the common events:
   * * `"disconnect"` : triggered if Transport is disconnected
   */
  on(eventName: string, cb: Function) {
    this._events.on(eventName, cb);
  }

  /**
   * Stop listening to an event on an instance of transport.
   */
  off(eventName: string, cb: Function) {
    this._events.removeListener(eventName, cb);
  }

  emit(event: string, ...args: *) {
    this._events.emit(event, ...args);
  }

  /**
   * Enable or not logs of the binary exchange
   */
  setDebugMode(debug: boolean | ((log: string) => void)) {
    this.debug =
      typeof debug === "function"
        ? debug
        : debug
          ? log => console.log(log)
          : null;
  }

  /**
   * Set a timeout (in milliseconds) for the exchange call. Only some transport might implement it. (e.g. U2F)
   */
  setExchangeTimeout(exchangeTimeout: number) {
    this.exchangeTimeout = exchangeTimeout;
  }

  /**
   * wrapper on top of exchange to simplify work of the implementation.
   * @param cla
   * @param ins
   * @param p1
   * @param p2
   * @param data
   * @param statusList is a list of accepted status code (shorts). [0x9000] by default
   * @return a Promise of response buffer
   */
  send = async (
    cla: number,
    ins: number,
    p1: number,
    p2: number,
    data: Buffer = Buffer.alloc(0),
    statusList: Array<number> = [StatusCodes.OK]
  ): Promise<Buffer> => {
    if (data.length >= 256) {
      throw new TransportError(
        "data.length exceed 256 bytes limit. Got: " + data.length,
        "DataLengthTooBig"
      );
    }
    const response = await this.exchange(
      Buffer.concat([
        Buffer.from([cla, ins, p1, p2]),
        Buffer.from([data.length]),
        data
      ])
    );
    const sw = response.readUInt16BE(response.length - 2);
    if (!statusList.some(s => s === sw)) {
      throw new TransportStatusError(sw);
    }
    return response;
  };

  /**
   * create() allows to open the first descriptor available or
   * throw if there is none or if timeout is reached.
   * This is a light helper, alternative to using listen() and open() (that you may need for any more advanced usecase)
   * @example
TransportFoo.create().then(transport => ...)
   */
  static create(
    openTimeout?: number = 3000,
    listenTimeout?: number = 10000
  ): Promise<Transport<Descriptor>> {
    return new Promise((resolve, reject) => {
      let found = false;
<<<<<<< HEAD
      const listenTimeoutId = setTimeout(() => {
        if (sub) sub.unsubscribe();
        reject(
          new TransportError(this.ErrorMessage_ListenTimeout, "ListenTimeout")
        );
      }, listenTimeout);
=======
>>>>>>> e7d64167
      const sub = this.listen({
        next: e => {
          found = true;
          sub.unsubscribe();
          clearTimeout(listenTimeoutId);
          this.open(e.descriptor, openTimeout).then(resolve, reject);
        },
        error: e => {
          clearTimeout(listenTimeoutId);
          reject(e);
        },
        complete: () => {
          clearTimeout(listenTimeoutId);
          if (!found) {
            reject(
              new TransportError(
                this.ErrorMessage_NoDeviceFound,
                "NoDeviceFound"
              )
            );
          }
        }
      });
      const listenTimeoutId = setTimeout(() => {
        sub.unsubscribe();
        reject(
          new TransportError(this.ErrorMessage_ListenTimeout, "ListenTimeout")
        );
      }, listenTimeout);
    });
  }

  decorateAppAPIMethods(
    self: Object,
    methods: Array<string>,
    scrambleKey: string
  ) {
    for (let methodName of methods) {
      self[methodName] = this.decorateAppAPIMethod(
        methodName,
        self[methodName],
        self,
        scrambleKey
      );
    }
  }

  _appAPIlock = null;
  decorateAppAPIMethod<R, A: any[]>(
    methodName: string,
    f: (...args: A) => Promise<R>,
    ctx: *,
    scrambleKey: string
  ): (...args: A) => Promise<R> {
    return async (...args) => {
      const { _appAPIlock } = this;
      if (_appAPIlock) {
        const e = new TransportError(
          "Ledger Device is busy (lock " + _appAPIlock + ")",
          "TransportLocked"
        );
        Object.assign(e, {
          currentLock: _appAPIlock,
          methodName
        });
        return Promise.reject(e);
      }
      try {
        this._appAPIlock = methodName;
        this.setScrambleKey(scrambleKey);
        return await f.apply(ctx, args);
      } finally {
        this._appAPIlock = null;
      }
    };
  }

  static ErrorMessage_ListenTimeout = "No Ledger device found (timeout)";
  static ErrorMessage_NoDeviceFound = "No Ledger device found";
}<|MERGE_RESOLUTION|>--- conflicted
+++ resolved
@@ -288,19 +288,10 @@
   ): Promise<Transport<Descriptor>> {
     return new Promise((resolve, reject) => {
       let found = false;
-<<<<<<< HEAD
-      const listenTimeoutId = setTimeout(() => {
-        if (sub) sub.unsubscribe();
-        reject(
-          new TransportError(this.ErrorMessage_ListenTimeout, "ListenTimeout")
-        );
-      }, listenTimeout);
-=======
->>>>>>> e7d64167
       const sub = this.listen({
         next: e => {
           found = true;
-          sub.unsubscribe();
+          if (sub) sub.unsubscribe();
           clearTimeout(listenTimeoutId);
           this.open(e.descriptor, openTimeout).then(resolve, reject);
         },
