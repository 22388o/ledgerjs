{
  "name": "@ledgerhq/logs",
<<<<<<< HEAD
  "version": "6.0.0-typescript.0",
=======
  "version": "6.0.0-alpha.5",
>>>>>>> a765a7c6
  "description": "Ledger logs central point",
  "keywords": [
    "Ledger"
  ],
  "repository": {
    "type": "git",
    "url": "https://github.com/LedgerHQ/ledgerjs"
  },
  "bugs": {
    "url": "https://github.com/LedgerHQ/ledgerjs/issues"
  },
  "homepage": "https://github.com/LedgerHQ/ledgerjs",
  "publishConfig": {
    "access": "public"
  },
  "main": "lib/index.js",
  "module": "lib-es/index.js",
  "types": "lib/index.d.ts",
  "license": "Apache-2.0",
  "scripts": {
    "clean": "bash ../../script/clean.sh",
    "build": "bash ../../script/build.sh",
    "watch": "bash ../../script/watch.sh",
    "doc": "bash ../../script/doc-ts.sh"
  },
  "gitHead": "dd0dea64b58e5a9125c8a422dcffd29e5ef6abec"
}<|MERGE_RESOLUTION|>--- conflicted
+++ resolved
@@ -1,10 +1,6 @@
 {
   "name": "@ledgerhq/logs",
-<<<<<<< HEAD
-  "version": "6.0.0-typescript.0",
-=======
   "version": "6.0.0-alpha.5",
->>>>>>> a765a7c6
   "description": "Ledger logs central point",
   "keywords": [
     "Ledger"
