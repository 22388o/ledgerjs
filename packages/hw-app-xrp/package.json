--- conflicted
+++ resolved
@@ -1,10 +1,6 @@
 {
   "name": "@ledgerhq/hw-app-xrp",
-<<<<<<< HEAD
-  "version": "6.0.0-typescript.0",
-=======
   "version": "6.0.0-alpha.5",
->>>>>>> a765a7c6
   "description": "Ledger Hardware Wallet Ripple Application API",
   "keywords": [
     "Ledger",
@@ -31,11 +27,7 @@
   "types": "lib/Xrp.d.ts",
   "license": "Apache-2.0",
   "dependencies": {
-<<<<<<< HEAD
-    "@ledgerhq/hw-transport": "^6.0.0-typescript.0",
-=======
     "@ledgerhq/hw-transport": "^6.0.0-alpha.5",
->>>>>>> a765a7c6
     "bip32-path": "0.4.2"
   },
   "scripts": {
