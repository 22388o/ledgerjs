{
  "name": "@ledgerhq/react-native-hid",
<<<<<<< HEAD
  "version": "6.0.0-typescript.0",
=======
  "version": "6.0.0-alpha.5",
>>>>>>> a765a7c6
  "nativePackage": true,
  "description": "Ledger Hardware Wallet Web implementation of the communication layer, using U2F api",
  "keywords": [
    "Ledger",
    "LedgerWallet",
    "U2F",
    "browser",
    "web",
    "NanoS",
    "Blue",
    "Hardware Wallet"
  ],
  "repository": {
    "type": "git",
    "url": "https://github.com/LedgerHQ/ledgerjs"
  },
  "bugs": {
    "url": "https://github.com/LedgerHQ/ledgerjs/issues"
  },
  "homepage": "https://github.com/LedgerHQ/ledgerjs",
  "publishConfig": {
    "access": "public"
  },
  "main": "lib/index.js",
  "module": "lib-es/index.js",
  "types": "lib/index.d.ts",
  "license": "Apache-2.0",
  "dependencies": {
<<<<<<< HEAD
    "@ledgerhq/devices": "^6.0.0-typescript.0",
    "@ledgerhq/errors": "^6.0.0-typescript.0",
    "@ledgerhq/hw-transport": "^6.0.0-typescript.0",
    "@ledgerhq/logs": "^6.0.0-typescript.0",
=======
    "@ledgerhq/devices": "^6.0.0-alpha.5",
    "@ledgerhq/errors": "^6.0.0-alpha.5",
    "@ledgerhq/hw-transport": "^6.0.0-alpha.5",
    "@ledgerhq/logs": "^6.0.0-alpha.5",
>>>>>>> a765a7c6
    "react-native": "^0.63.4",
    "rxjs": "6"
  },
  "devDependencies": {
    "@types/react-native": "^0.64.5"
  },
  "scripts": {
    "clean": "bash ../../script/clean.sh",
    "build": "bash ../../script/build.sh",
    "watch": "bash ../../script/watch.sh",
    "doc": "bash ../../script/doc-ts.sh"
  },
<<<<<<< HEAD
  "gitHead": "fca2c7ce74fdb88df4d59dca4cc0e668410d66af"
=======
  "gitHead": "dd0dea64b58e5a9125c8a422dcffd29e5ef6abec"
>>>>>>> a765a7c6
}<|MERGE_RESOLUTION|>--- conflicted
+++ resolved
@@ -1,10 +1,6 @@
 {
   "name": "@ledgerhq/react-native-hid",
-<<<<<<< HEAD
-  "version": "6.0.0-typescript.0",
-=======
   "version": "6.0.0-alpha.5",
->>>>>>> a765a7c6
   "nativePackage": true,
   "description": "Ledger Hardware Wallet Web implementation of the communication layer, using U2F api",
   "keywords": [
@@ -33,17 +29,10 @@
   "types": "lib/index.d.ts",
   "license": "Apache-2.0",
   "dependencies": {
-<<<<<<< HEAD
-    "@ledgerhq/devices": "^6.0.0-typescript.0",
-    "@ledgerhq/errors": "^6.0.0-typescript.0",
-    "@ledgerhq/hw-transport": "^6.0.0-typescript.0",
-    "@ledgerhq/logs": "^6.0.0-typescript.0",
-=======
     "@ledgerhq/devices": "^6.0.0-alpha.5",
     "@ledgerhq/errors": "^6.0.0-alpha.5",
     "@ledgerhq/hw-transport": "^6.0.0-alpha.5",
     "@ledgerhq/logs": "^6.0.0-alpha.5",
->>>>>>> a765a7c6
     "react-native": "^0.63.4",
     "rxjs": "6"
   },
@@ -56,9 +45,5 @@
     "watch": "bash ../../script/watch.sh",
     "doc": "bash ../../script/doc-ts.sh"
   },
-<<<<<<< HEAD
-  "gitHead": "fca2c7ce74fdb88df4d59dca4cc0e668410d66af"
-=======
   "gitHead": "dd0dea64b58e5a9125c8a422dcffd29e5ef6abec"
->>>>>>> a765a7c6
 }