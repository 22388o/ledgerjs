{
  "name": "@ledgerhq/hw-transport-web-ble",
<<<<<<< HEAD
  "version": "6.0.0-typescript.0",
=======
  "version": "6.0.0-alpha.5",
>>>>>>> a765a7c6
  "description": "Ledger Hardware Wallet Web Bluetooth implementation of the communication layer",
  "keywords": [
    "Ledger",
    "LedgerWallet",
    "bluetooth",
    "ble",
    "NanoS",
    "Blue",
    "Hardware Wallet"
  ],
  "repository": {
    "type": "git",
    "url": "https://github.com/LedgerHQ/ledgerjs"
  },
  "bugs": {
    "url": "https://github.com/LedgerHQ/ledgerjs/issues"
  },
  "homepage": "https://github.com/LedgerHQ/ledgerjs",
  "publishConfig": {
    "access": "public"
  },
  "main": "lib/TransportWebBLE.js",
  "module": "lib-es/TransportWebBLE.js",
  "types": "lib/TransportWebBLE.d.ts",
  "license": "Apache-2.0",
  "dependencies": {
<<<<<<< HEAD
    "@ledgerhq/devices": "^6.0.0-typescript.0",
    "@ledgerhq/errors": "^6.0.0-typescript.0",
    "@ledgerhq/hw-transport": "^6.0.0-typescript.0",
    "@ledgerhq/logs": "^6.0.0-typescript.0",
=======
    "@ledgerhq/devices": "^6.0.0-alpha.5",
    "@ledgerhq/errors": "^6.0.0-alpha.5",
    "@ledgerhq/hw-transport": "^6.0.0-alpha.5",
    "@ledgerhq/logs": "^6.0.0-alpha.5",
>>>>>>> a765a7c6
    "rxjs": "6"
  },
  "devDependencies": {
    "@types/web-bluetooth": "^0.0.9"
  },
  "scripts": {
    "clean": "bash ../../script/clean.sh",
    "build": "bash ../../script/build.sh",
    "watch": "bash ../../script/watch.sh"
  },
  "gitHead": "dd0dea64b58e5a9125c8a422dcffd29e5ef6abec"
}<|MERGE_RESOLUTION|>--- conflicted
+++ resolved
@@ -1,10 +1,6 @@
 {
   "name": "@ledgerhq/hw-transport-web-ble",
-<<<<<<< HEAD
-  "version": "6.0.0-typescript.0",
-=======
   "version": "6.0.0-alpha.5",
->>>>>>> a765a7c6
   "description": "Ledger Hardware Wallet Web Bluetooth implementation of the communication layer",
   "keywords": [
     "Ledger",
@@ -31,17 +27,10 @@
   "types": "lib/TransportWebBLE.d.ts",
   "license": "Apache-2.0",
   "dependencies": {
-<<<<<<< HEAD
-    "@ledgerhq/devices": "^6.0.0-typescript.0",
-    "@ledgerhq/errors": "^6.0.0-typescript.0",
-    "@ledgerhq/hw-transport": "^6.0.0-typescript.0",
-    "@ledgerhq/logs": "^6.0.0-typescript.0",
-=======
     "@ledgerhq/devices": "^6.0.0-alpha.5",
     "@ledgerhq/errors": "^6.0.0-alpha.5",
     "@ledgerhq/hw-transport": "^6.0.0-alpha.5",
     "@ledgerhq/logs": "^6.0.0-alpha.5",
->>>>>>> a765a7c6
     "rxjs": "6"
   },
   "devDependencies": {
