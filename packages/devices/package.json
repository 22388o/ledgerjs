{
  "name": "@ledgerhq/devices",
<<<<<<< HEAD
  "version": "6.0.0-typescript.0",
=======
  "version": "6.0.0-alpha.5",
>>>>>>> a765a7c6
  "description": "Ledger devices",
  "keywords": [
    "Ledger"
  ],
  "repository": {
    "type": "git",
    "url": "https://github.com/LedgerHQ/ledgerjs"
  },
  "bugs": {
    "url": "https://github.com/LedgerHQ/ledgerjs/issues"
  },
  "homepage": "https://github.com/LedgerHQ/ledgerjs",
  "publishConfig": {
    "access": "public"
  },
  "main": "lib/index.js",
  "module": "lib-es/index.js",
  "types": "lib/index.d.ts",
  "license": "Apache-2.0",
  "devDependencies": {
    "@types/semver": "^7.3.5"
  },
  "dependencies": {
<<<<<<< HEAD
    "@ledgerhq/errors": "^6.0.0-typescript.0",
    "@ledgerhq/logs": "^6.0.0-typescript.0",
=======
    "@ledgerhq/errors": "^6.0.0-alpha.5",
    "@ledgerhq/logs": "^6.0.0-alpha.5",
>>>>>>> a765a7c6
    "rxjs": "6",
    "semver": "^7.3.5"
  },
  "scripts": {
    "clean": "bash ../../script/clean.sh",
    "build": "bash ../../script/build.sh",
    "watch": "bash ../../script/watch.sh",
    "doc": "bash ../../script/doc-ts.sh"
  },
  "gitHead": "dd0dea64b58e5a9125c8a422dcffd29e5ef6abec"
}<|MERGE_RESOLUTION|>--- conflicted
+++ resolved
@@ -1,10 +1,6 @@
 {
   "name": "@ledgerhq/devices",
-<<<<<<< HEAD
-  "version": "6.0.0-typescript.0",
-=======
   "version": "6.0.0-alpha.5",
->>>>>>> a765a7c6
   "description": "Ledger devices",
   "keywords": [
     "Ledger"
@@ -28,13 +24,8 @@
     "@types/semver": "^7.3.5"
   },
   "dependencies": {
-<<<<<<< HEAD
-    "@ledgerhq/errors": "^6.0.0-typescript.0",
-    "@ledgerhq/logs": "^6.0.0-typescript.0",
-=======
     "@ledgerhq/errors": "^6.0.0-alpha.5",
     "@ledgerhq/logs": "^6.0.0-alpha.5",
->>>>>>> a765a7c6
     "rxjs": "6",
     "semver": "^7.3.5"
   },
