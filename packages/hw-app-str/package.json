{
  "name": "@ledgerhq/hw-app-str",
<<<<<<< HEAD
  "version": "6.0.0-typescript.0",
=======
  "version": "6.0.0-alpha.5",
>>>>>>> a765a7c6
  "description": "Ledger Hardware Wallet Stellar Application API",
  "keywords": [
    "Ledger",
    "LedgerWallet",
    "Stellar",
    "xlm",
    "NanoS",
    "Blue",
    "Hardware Wallet"
  ],
  "repository": {
    "type": "git",
    "url": "https://github.com/LedgerHQ/ledgerjs"
  },
  "bugs": {
    "url": "https://github.com/LedgerHQ/ledgerjs/issues"
  },
  "homepage": "https://github.com/LedgerHQ/ledgerjs",
  "publishConfig": {
    "access": "public"
  },
  "main": "lib/Str.js",
  "module": "lib-es/Str.js",
  "types": "lib/Str.d.ts",
  "license": "Apache-2.0",
  "dependencies": {
<<<<<<< HEAD
    "@ledgerhq/hw-transport": "^6.0.0-typescript.0",
=======
    "@ledgerhq/hw-transport": "^6.0.0-alpha.5",
>>>>>>> a765a7c6
    "base32.js": "^0.1.0",
    "sha.js": "^2.3.6",
    "tweetnacl": "^1.0.3"
  },
  "scripts": {
    "clean": "bash ../../script/clean.sh",
    "build": "bash ../../script/build.sh",
    "watch": "bash ../../script/watch.sh"
  },
  "gitHead": "dd0dea64b58e5a9125c8a422dcffd29e5ef6abec"
}<|MERGE_RESOLUTION|>--- conflicted
+++ resolved
@@ -1,10 +1,6 @@
 {
   "name": "@ledgerhq/hw-app-str",
-<<<<<<< HEAD
-  "version": "6.0.0-typescript.0",
-=======
   "version": "6.0.0-alpha.5",
->>>>>>> a765a7c6
   "description": "Ledger Hardware Wallet Stellar Application API",
   "keywords": [
     "Ledger",
@@ -31,11 +27,7 @@
   "types": "lib/Str.d.ts",
   "license": "Apache-2.0",
   "dependencies": {
-<<<<<<< HEAD
-    "@ledgerhq/hw-transport": "^6.0.0-typescript.0",
-=======
     "@ledgerhq/hw-transport": "^6.0.0-alpha.5",
->>>>>>> a765a7c6
     "base32.js": "^0.1.0",
     "sha.js": "^2.3.6",
     "tweetnacl": "^1.0.3"
