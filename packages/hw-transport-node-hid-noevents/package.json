--- conflicted
+++ resolved
@@ -1,10 +1,6 @@
 {
   "name": "@ledgerhq/hw-transport-node-hid-noevents",
-<<<<<<< HEAD
-  "version": "6.0.0-typescript.0",
-=======
   "version": "6.0.0-alpha.5",
->>>>>>> a765a7c6
   "description": "Ledger Hardware Wallet Node implementation of the communication layer, using node-hid. without usb events",
   "keywords": [
     "Ledger",
@@ -31,14 +27,6 @@
   "types": "lib/TransportNodeHid.d.ts",
   "license": "Apache-2.0",
   "dependencies": {
-<<<<<<< HEAD
-    "@ledgerhq/devices": "^6.0.0-typescript.0",
-    "@ledgerhq/errors": "^6.0.0-typescript.0",
-    "@ledgerhq/hw-transport": "^6.0.0-typescript.0",
-    "@ledgerhq/logs": "^6.0.0-typescript.0",
-    "node-hid": "2.1.1"
-  },
-=======
     "@ledgerhq/devices": "^6.0.0-alpha.5",
     "@ledgerhq/errors": "^6.0.0-alpha.5",
     "@ledgerhq/hw-transport": "^6.0.0-alpha.5",
@@ -48,7 +36,6 @@
   "devDependencies": {
     "@types/node-hid": "^1.3.0"
   },
->>>>>>> a765a7c6
   "scripts": {
     "clean": "bash ../../script/clean.sh",
     "build": "bash ../../script/build.sh",
