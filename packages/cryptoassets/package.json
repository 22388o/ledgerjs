--- conflicted
+++ resolved
@@ -1,10 +1,6 @@
 {
   "name": "@ledgerhq/cryptoassets",
-<<<<<<< HEAD
-  "version": "5.52.0-bsc.0",
-=======
   "version": "6.1.0",
->>>>>>> 89307d2f
   "description": "Ledger crypto-assets list",
   "keywords": [
     "Ledger"
