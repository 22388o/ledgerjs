{
  "name": "@ledgerhq/hw-transport-http",
<<<<<<< HEAD
  "version": "6.0.0-typescript.1",
=======
  "version": "5.53.0",
>>>>>>> 6a34afa2
  "description": "Ledger Hardware Wallet communication layer over http",
  "keywords": [
    "Ledger",
    "LedgerWallet",
    "proxy",
    "http",
    "NanoS",
    "Blue",
    "Hardware Wallet"
  ],
  "repository": {
    "type": "git",
    "url": "https://github.com/LedgerHQ/ledgerjs"
  },
  "bugs": {
    "url": "https://github.com/LedgerHQ/ledgerjs/issues"
  },
  "homepage": "https://github.com/LedgerHQ/ledgerjs",
  "publishConfig": {
    "access": "public"
  },
  "main": "lib/withStaticURLs.js",
  "module": "lib-es/withStaticURLs.js",
  "types": "lib/withStaticURLs.d.ts",
  "license": "Apache-2.0",
  "dependencies": {
    "@ledgerhq/errors": "^6.0.0-typescript.1",
    "@ledgerhq/hw-transport": "^6.0.0-typescript.1",
    "@ledgerhq/logs": "^6.0.0-typescript.1",
    "axios": "^0.21.1",
    "ws": "7"
  },
  "scripts": {
    "clean": "bash ../../script/clean.sh",
    "build": "bash ../../script/build.sh",
    "watch": "bash ../../script/watch.sh"
  },
  "gitHead": "dd0dea64b58e5a9125c8a422dcffd29e5ef6abec"
}<|MERGE_RESOLUTION|>--- conflicted
+++ resolved
@@ -1,10 +1,6 @@
 {
   "name": "@ledgerhq/hw-transport-http",
-<<<<<<< HEAD
   "version": "6.0.0-typescript.1",
-=======
-  "version": "5.53.0",
->>>>>>> 6a34afa2
   "description": "Ledger Hardware Wallet communication layer over http",
   "keywords": [
     "Ledger",
