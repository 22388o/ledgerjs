{
  "name": "@ledgerhq/hw-transport-http",
<<<<<<< HEAD
  "version": "6.0.0-typescript.0",
=======
  "version": "6.0.0-alpha.5",
>>>>>>> a765a7c6
  "description": "Ledger Hardware Wallet communication layer over http",
  "keywords": [
    "Ledger",
    "LedgerWallet",
    "proxy",
    "http",
    "NanoS",
    "Blue",
    "Hardware Wallet"
  ],
  "repository": {
    "type": "git",
    "url": "https://github.com/LedgerHQ/ledgerjs"
  },
  "bugs": {
    "url": "https://github.com/LedgerHQ/ledgerjs/issues"
  },
  "homepage": "https://github.com/LedgerHQ/ledgerjs",
  "publishConfig": {
    "access": "public"
  },
  "main": "lib/withStaticURLs.js",
  "module": "lib-es/withStaticURLs.js",
  "types": "lib/withStaticURLs.d.ts",
  "license": "Apache-2.0",
  "dependencies": {
<<<<<<< HEAD
    "@ledgerhq/errors": "^6.0.0-typescript.0",
    "@ledgerhq/hw-transport": "^6.0.0-typescript.0",
    "@ledgerhq/logs": "^6.0.0-typescript.0",
=======
    "@ledgerhq/errors": "^6.0.0-alpha.5",
    "@ledgerhq/hw-transport": "^6.0.0-alpha.5",
    "@ledgerhq/logs": "^6.0.0-alpha.5",
>>>>>>> a765a7c6
    "axios": "^0.21.1",
    "ws": "6"
  },
  "scripts": {
    "clean": "bash ../../script/clean.sh",
    "build": "bash ../../script/build.sh",
    "watch": "bash ../../script/watch.sh"
  },
  "gitHead": "dd0dea64b58e5a9125c8a422dcffd29e5ef6abec"
}<|MERGE_RESOLUTION|>--- conflicted
+++ resolved
@@ -1,10 +1,6 @@
 {
   "name": "@ledgerhq/hw-transport-http",
-<<<<<<< HEAD
-  "version": "6.0.0-typescript.0",
-=======
   "version": "6.0.0-alpha.5",
->>>>>>> a765a7c6
   "description": "Ledger Hardware Wallet communication layer over http",
   "keywords": [
     "Ledger",
@@ -31,15 +27,9 @@
   "types": "lib/withStaticURLs.d.ts",
   "license": "Apache-2.0",
   "dependencies": {
-<<<<<<< HEAD
-    "@ledgerhq/errors": "^6.0.0-typescript.0",
-    "@ledgerhq/hw-transport": "^6.0.0-typescript.0",
-    "@ledgerhq/logs": "^6.0.0-typescript.0",
-=======
     "@ledgerhq/errors": "^6.0.0-alpha.5",
     "@ledgerhq/hw-transport": "^6.0.0-alpha.5",
     "@ledgerhq/logs": "^6.0.0-alpha.5",
->>>>>>> a765a7c6
     "axios": "^0.21.1",
     "ws": "6"
   },
