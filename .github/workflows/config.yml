--- conflicted
+++ resolved
@@ -21,7 +21,7 @@
       - uses: actions/cache@v2
         id: cache
         with:
-          path: '**/node_modules'
+          path: "**/node_modules"
           key: ${{ runner.os }}-modules-${{ hashFiles('**/yarn.lock') }}
       - name: Install Dependencies
         if: steps.cache.outputs.cache-hit != 'true'
@@ -39,10 +39,9 @@
       - uses: actions/setup-node@main
         with:
           node-version: 12.x
-<<<<<<< HEAD
       - uses: actions/cache@v2
         with:
-          path: '**/node_modules'
+          path: "**/node_modules"
           key: ${{ runner.os }}-modules-${{ hashFiles('**/yarn.lock') }}
       - name: lint
         run: yarn lint
@@ -61,14 +60,10 @@
           node-version: 12.x
       - uses: actions/cache@v2
         with:
-          path: '**/node_modules'
+          path: "**/node_modules"
           key: ${{ runner.os }}-modules-${{ hashFiles('**/yarn.lock') }}
       - name: build
         run: yarn build
-=======
-      - name: install dependencies
-        run: yarn
->>>>>>> 420b0126
       - name: test
         run: yarn test
       - name: test no git diff
@@ -90,7 +85,7 @@
           node-version: 12.x
       - uses: actions/cache@v2
         with:
-          path: '**/node_modules'
+          path: "**/node_modules"
           key: ${{ runner.os }}-modules-${{ hashFiles('**/yarn.lock') }}
       - name: docs
         run: yarn doc