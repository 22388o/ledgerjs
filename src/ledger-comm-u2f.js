/********************************************************************************
*   Ledger Node JS API
*   (c) 2016-2017 Ledger
*
*  Licensed under the Apache License, Version 2.0 (the "License");
*  you may not use this file except in compliance with the License.
*  You may obtain a copy of the License at
*
*      http://www.apache.org/licenses/LICENSE-2.0
*
*  Unless required by applicable law or agreed to in writing, software
*  distributed under the License is distributed on an "AS IS" BASIS,
*  WITHOUT WARRANTIES OR CONDITIONS OF ANY KIND, either express or implied.
*  See the License for the specific language governing permissions and
*  limitations under the License.
********************************************************************************/

'use strict';

var Q = require('q');
// Default to global u2f in order to support Firefox u2f plugin that injects it into
// the browser window object, but fallback to Chrome's u2f-api to support modern
// build systems.
var chromeU2FApi = require('./chrome-u2f-api');
var u2f = global.u2f ? global.u2f : chromeU2FApi;

var Ledger3 = function(timeoutSeconds) {
	this.timeoutSeconds = timeoutSeconds;
}

Ledger3.wrapApdu = function(apdu, key) {
	var result = Buffer.alloc(apdu.length);
	for (var i=0; i<apdu.length; i++) {
		result[i] = apdu[i] ^ key[i % key.length];
	}
	return result;
}

// Convert from normal to web-safe, strip trailing "="s
Ledger3.webSafe64 = function(base64) {
    return base64.replace(/\+/g, '-').replace(/\//g, '_').replace(/=+$/, '');
}

// Convert from web-safe to normal, add trailing "="s
Ledger3.normal64 = function(base64) {
    return base64.replace(/\-/g, '+').replace(/_/g, '/') + '=='.substring(0, (3*base64.length)%4);
}

Ledger3.prototype.u2fCallback = function(response, deferred, statusList) {
	if (typeof response['signatureData'] != "undefined") {
		var data = Buffer.from((Ledger3.normal64(response['signatureData'])), 'base64');
		if (typeof statusList != "undefined") {
			var statusFound = false;
			var sw = data.readUInt16BE(data.length - 2);
			for (var index in statusList) {
				if (statusList[index] == sw) {
					statusFound = true;
					break;
				}
			}
			if (!statusFound) {
				deferred.reject("Invalid status " + sw.toString(16));
			}
		}
		deferred.resolve(data.toString('hex', 5));
	}
	else {
		deferred.reject(response);
	}
}

Ledger3.prototype.exchange = function(apduHex, statusList) {
	var apdu = Buffer.from(apduHex, 'hex');
	var keyHandle = Ledger3.wrapApdu(apdu, this.scrambleKey);
	var challenge = Buffer.from("0000000000000000000000000000000000000000000000000000000000000000", 'hex');
	var key = {};
	key['version'] = 'U2F_V2';
	key['keyHandle'] = Ledger3.webSafe64(keyHandle.toString('base64'));
	var self = this;
	var deferred = Q.defer();
	var localCallback = function(result) {
		self.u2fCallback(result, deferred, statusList);
	}
	u2f.sign(location.origin, Ledger3.webSafe64(challenge.toString('base64')), [key], localCallback, this.timeoutSeconds);
	return deferred.promise;
}

Ledger3.prototype.setScrambleKey = function(scrambleKey) {
	this.scrambleKey = Buffer.from(scrambleKey, 'ascii');
}

Ledger3.prototype.close_async = function() {
		return Q.fcall(function() {
		});
}


Ledger3.create_async = function(timeout) {
	return Q.fcall(function() {
<<<<<<< HEAD
		return new Ledger3(20);
	});
=======
		return new Ledger3(timeout || 20);
	});	
>>>>>>> 29804e6b
}

module.exports = Ledger3<|MERGE_RESOLUTION|>--- conflicted
+++ resolved
@@ -97,13 +97,8 @@
 
 Ledger3.create_async = function(timeout) {
 	return Q.fcall(function() {
-<<<<<<< HEAD
-		return new Ledger3(20);
-	});
-=======
 		return new Ledger3(timeout || 20);
 	});	
->>>>>>> 29804e6b
 }
 
 module.exports = Ledger3