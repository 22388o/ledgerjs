--- conflicted
+++ resolved
@@ -1,13 +1,7 @@
 {
   "lerna": "3.16.5",
-  "packages": [
-    "packages/*"
-  ],
-<<<<<<< HEAD
-  "version": "6.0.0-typescript.0",
-=======
+  "packages": ["packages/*"],
   "version": "6.0.0-alpha.5",
->>>>>>> a765a7c6
   "npmClient": "yarn",
   "useWorkspaces": true
 }