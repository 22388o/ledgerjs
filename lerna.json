{
  "lerna": "3.16.5",
  "packages": [
    "packages/*"
  ],
<<<<<<< HEAD
  "version": "6.0.0-typescript.1",
=======
  "version": "5.52.1",
>>>>>>> e6d6f2ac
  "npmClient": "yarn",
  "useWorkspaces": true
}<|MERGE_RESOLUTION|>--- conflicted
+++ resolved
@@ -1,13 +1,7 @@
 {
   "lerna": "3.16.5",
-  "packages": [
-    "packages/*"
-  ],
-<<<<<<< HEAD
+  "packages": ["packages/*"],
   "version": "6.0.0-typescript.1",
-=======
-  "version": "5.52.1",
->>>>>>> e6d6f2ac
   "npmClient": "yarn",
   "useWorkspaces": true
 }